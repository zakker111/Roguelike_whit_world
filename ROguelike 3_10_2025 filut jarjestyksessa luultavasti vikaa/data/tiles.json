--- conflicted
+++ resolved
@@ -49,11 +49,7 @@
       "properties": { "walkable": true, "blocksFOV": false, "emitsLight": false },
       "appearsIn": ["overworld", "region"],
       "tags": ["woods"],
-<<<<<<< HEAD
-      
-=======
       "decorators": []
->>>>>>> 1e555d9c
     },
     {
       "id": 1,
@@ -115,9 +111,6 @@
       "appearsIn": ["overworld", "region"],
       "tags": ["entrance"]
     },
-<<<<<<< HEAD
-    
-=======
     {
       "id": 11,
       "key": "TREE",
@@ -128,7 +121,6 @@
       "appearsIn": [],
       "tags": ["decor", "woods"]
     },
->>>>>>> 1e555d9c
 
     
     {
@@ -354,13 +346,9 @@
   ],
   "overrides": {
     "region": {
-<<<<<<< HEAD
-      
-=======
->>>>>>> 1e555d9c
+
       "MOUNTAIN": { "blocksFOV": true },
       "WATER": { "blocksFOV": false },
-      "RIVER": "blocksFOV": false },
       "RIVER": { "blocksFOV": false }
     },
     "dungeon": {
