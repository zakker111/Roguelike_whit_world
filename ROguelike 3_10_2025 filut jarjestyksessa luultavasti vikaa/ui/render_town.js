--- conflicted
+++ resolved
@@ -49,25 +49,6 @@
   } catch (_) { return null; }
 }
 
-// Helper: town prop def lookup from tiles.json (appearsIn includes "town" and matching key)
-function getPropDef(propType) {
-  try {
-    const GD = (typeof window !== "undefined" ? window.GameData : null);
-    const arr = GD && GD.tiles && Array.isArray(GD.tiles.tiles) ? GD.tiles.tiles : null;
-    if (!arr) return null;
-    const key = String(propType || "").toUpperCase();
-    for (let i = 0; i < arr.length; i++) {
-      const t = arr[i];
-      if (!t || !t.key) continue;
-      const k = String(t.key).toUpperCase();
-      if (k === key && Array.isArray(t.appearsIn) && t.appearsIn.some(s => String(s).toLowerCase() === "town")) {
-        return t;
-      }
-    }
-  } catch (_) {}
-  return null;
-}
-
 // Base layer offscreen cache for town (tiles only; overlays drawn per frame)
 let TOWN = { mapRef: null, canvas: null, wpx: 0, hpx: 0, TILE: 0, _tilesRef: null };
 // Shop glyphs cache keyed by shops array reference
@@ -97,7 +78,13 @@
     cam, tileOffsetX, tileOffsetY, startX, startY, endX, endY
   } = Object.assign({}, view, ctx);
 
-  // Tiles are driven entirely by data/tiles.json in town mode; no hardcoded palette here.
+  const TCOL = {
+    wall: "#2f2b26",       // building
+    window: "#295b6e",     // windows
+    floor: "#0f1620",      // street/plaza
+    door: "#6f5b3e",
+    shop: "#d7ba7d",
+  };
 
   const mapRows = map.length;
   const mapCols = map[0] ? map[0].length : 0;
@@ -132,22 +119,23 @@
           for (let xx = 0; xx < mapCols; xx++) {
             const type = rowMap[xx];
             const sx = xx * TILE, sy = yy * TILE;
-            // Tiles.json defines fill colors per town/dungeon modes
-            const td = getTileDef("town", type) || getTileDef("dungeon", type);
-            const fill = td && td.colors && td.colors.fill;
-            if (fill) {
-              oc.fillStyle = fill;
-              oc.fillRect(sx, sy, TILE, TILE);
+            // Prefer tiles.json fill colors if present
+            let fill = TCOL.floor;
+            if (type === TILES.WALL) {
+              const td = getTileDef("dungeon", TILES.WALL);
+              fill = (td && td.colors && td.colors.fill) || TCOL.wall;
+            } else if (type === TILES.WINDOW) {
+              const td = getTileDef("town", TILES.WINDOW) || getTileDef("dungeon", TILES.WINDOW);
+              fill = (td && td.colors && td.colors.fill) || TCOL.window;
+            } else if (type === TILES.DOOR) {
+              const td = getTileDef("dungeon", TILES.DOOR);
+              fill = (td && td.colors && td.colors.fill) || TCOL.door;
             }
+            oc.fillStyle = fill;
+            oc.fillRect(sx, sy, TILE, TILE);
           }
         }
         TOWN.canvas = off;
-        // Record tiles usage for diagnostics (town mode)
-        try {
-          if (typeof window !== "undefined" && window.TilesValidation && typeof window.TilesValidation.recordMap === "function") {
-            window.TilesValidation.recordMap({ mode: "town", map });
-          }
-        } catch (_) {}
       }
     }
   } catch (_) {}
@@ -158,7 +146,7 @@
       RenderCore.blitViewport(ctx2d, TOWN.canvas, cam, TOWN.wpx, TOWN.hpx);
     } catch (_) {}
   } else {
-    // Fallback: draw base tiles in viewport using tiles.json only
+    // Fallback: draw base tiles in viewport
     for (let y = startY; y <= endY; y++) {
       const yIn = y >= 0 && y < mapRows;
       const rowMap = yIn ? map[y] : null;
@@ -171,12 +159,12 @@
           continue;
         }
         const type = rowMap[x];
-        const td = getTileDef("town", type) || getTileDef("dungeon", type);
-        const fill = td && td.colors && td.colors.fill;
-        if (fill) {
-          ctx2d.fillStyle = fill;
-          ctx2d.fillRect(screenX, screenY, TILE, TILE);
-        }
+        let fill = TCOL.floor;
+        if (type === TILES.WALL) fill = TCOL.wall;
+        else if (type === TILES.WINDOW) fill = TCOL.window;
+        else if (type === TILES.DOOR) fill = TCOL.door;
+        ctx2d.fillStyle = fill;
+        ctx2d.fillRect(screenX, screenY, TILE, TILE);
       }
     }
   }
@@ -206,13 +194,24 @@
     }
   }
 
-  // No shop-door overlays from code; all tile overlays come from tiles.json only.
-
-<<<<<<< HEAD
-  // Props (only if visible) - JSON-first: use tiles.json by key if present, fallback to built-in mapping
-=======
+  // If shop door, overlay glyph (T for Tavern, I for Inn, otherwise S) when visible
+  for (let y = startY; y <= endY; y++) {
+    const yIn = y >= 0 && y < mapRows;
+    const rowVis = yIn ? (visible[y] || []) : [];
+    for (let x = startX; x <= endX; x++) {
+      if (!yIn || x < 0 || x >= mapCols) continue;
+      const vis = !!rowVis[x];
+      if (!vis) continue;
+      const glyph = SHOP_GLYPHS[`${x},${y}`];
+      if (glyph) {
+        const screenX = (x - startX) * TILE - tileOffsetX;
+        const screenY = (y - startY) * TILE - tileOffsetY;
+        RenderCore.drawGlyph(ctx2d, screenX, screenY, glyph, TCOL.shop, TILE);
+      }
+    }
+  }
+
   // Props (only if visible). Use tiles.json only; no code fallbacks.
->>>>>>> a0d3c984
   if (Array.isArray(ctx.townProps)) {
     for (const p of ctx.townProps) {
       if (p.x < startX || p.x > endX || p.y < startY || p.y > endY) continue;
@@ -220,44 +219,6 @@
       const screenX = (p.x - startX) * TILE - tileOffsetX;
       const screenY = (p.y - startY) * TILE - tileOffsetY;
 
-<<<<<<< HEAD
-      // Try tiles.json first using the prop type as key (uppercased), prefer town mode, fallback to dungeon/overworld
-      let glyph = "";
-      let color = "#e5e7eb";
-      try {
-        const key = String(p.type || "").toUpperCase();
-        const tdTown = getTileDefByKey("town", key);
-        const tdFallback = tdTown || getTileDefByKey("dungeon", key) || getTileDefByKey("overworld", key);
-        if (tdFallback) {
-          if (tdFallback.colors && tdFallback.colors.fg) color = tdFallback.colors.fg;
-          if (Object.prototype.hasOwnProperty.call(tdFallback, "glyph")) glyph = tdFallback.glyph;
-        }
-      } catch (_) {}
-
-      // Fallback mapping if JSON did not provide a glyph
-      if (!glyph || String(glyph).trim().length === 0) {
-        if (p.type === "well") { glyph = "O"; color = "#7aa2f7"; }
-        else if (p.type === "fountain") { glyph = "◌"; color = "#89ddff"; }
-        else if (p.type === "bench") { glyph = "≡"; color = "#d7ba7d"; }
-        else if (p.type === "lamp") { glyph = "†"; color = "#ffd166"; }
-        else if (p.type === "stall") { glyph = "s"; color = "#b4f9f8"; }
-        else if (p.type === "tree") { glyph = "♣"; color = "#84cc16"; }
-        else if (p.type === "fireplace") { glyph = "∩"; color = "#ff9966"; }
-        else if (p.type === "table") { glyph = "┼"; color = "#d7ba7d"; }
-        else if (p.type === "chair") { glyph = "π"; color = "#d7ba7d"; }
-        else if (p.type === "bed") { glyph = "b"; color = "#a3be8c"; }
-        else if (p.type === "chest") { glyph = "▯"; color = "#d7ba7d"; }
-        else if (p.type === "crate") { glyph = "▢"; color = "#b59b6a"; }
-        else if (p.type === "barrel") { glyph = "◍"; color = "#a07c4b"; }
-        else if (p.type === "shelf") { glyph = "≋"; color = "#b4f9f8"; }
-        else if (p.type === "plant") { glyph = "❀"; color = "#84cc16"; }
-        else if (p.type === "rug") { glyph = "≈"; color = "#a3be8c"; }
-        else if (p.type === "sign") { glyph = "∎"; color = "#ffd166"; }
-        else { glyph = "?"; color = "#e5e7eb"; }
-      }
-
-      RenderCore.drawGlyph(ctx2d, screenX, screenY, glyph, color, TILE);
-=======
       const tdProp = getPropDef(p.type);
       if (!tdProp) continue;
       const glyph = Object.prototype.hasOwnProperty.call(tdProp, "glyph") ? tdProp.glyph : "";
@@ -265,7 +226,6 @@
       if (glyph && String(glyph).trim().length > 0 && color) {
         RenderCore.drawGlyph(ctx2d, screenX, screenY, glyph, color, TILE);
       }
->>>>>>> a0d3c984
     }
   }
 
