/**
 * RegionMapRuntime
 * Lightweight, fixed-size overlay map shown from overworld when pressing G on a walkable tile.
 *
 * Exports (ESM + window.RegionMapRuntime):
 * - open(ctx, size?): builds a local downscaled view of the world and enters "region" mode.
 * - close(ctx): returns to overworld at the same coordinates where G was pressed.
 * - tryMove(ctx, dx, dy): moves the region cursor within bounds; respects overworld walkability.
 * - onAction(ctx): pressing G inside region map; closes only when on an orange edge tile.
 * - tick(ctx): optional no-op hook.
 */
import * as World from "../world/world.js";

const DEFAULT_WIDTH = 28;
const DEFAULT_HEIGHT = 18;

// Helper: get tile def from GameData.tiles for a given mode and numeric id
function getTileDef(mode, id) {
  try {
    const GD = (typeof window !== "undefined" ? window.GameData : null);
    const arr = GD && GD.tiles && Array.isArray(GD.tiles.tiles) ? GD.tiles.tiles : null;
    if (!arr) return null;
    const m = String(mode || "").toLowerCase();
    for (let i = 0; i < arr.length; i++) {
      const t = arr[i];
      if ((t.id | 0) === (id | 0) && Array.isArray(t.appearsIn) && t.appearsIn.some(s => String(s).toLowerCase() === m)) {
        return t;
      }
    }
  } catch (_) {}
  return null;
}

function clamp(v, lo, hi) { return Math.max(lo, Math.min(hi, v)); }

// Build a local downscaled sample centered around the player's world position.
// Samples a window ~35% of the world dimensions to reflect nearby biomes rather than the whole map.
function buildLocalDownscaled(world, px, py, w, h) {
  const out = Array.from({ length: h }, () => Array(w).fill(0));
  const Ww = world.width || (world.map[0] ? world.map[0].length : 0);
  const Wh = world.height || world.map.length;
  if (!Ww || !Wh) return out;

  const winW = clamp(Math.floor(Ww * 0.35), 12, Ww);
  const winH = clamp(Math.floor(Wh * 0.35), 8, Wh);
  const minX = clamp(px - Math.floor(winW / 2), 0, Math.max(0, Ww - winW));
  const minY = clamp(py - Math.floor(winH / 2), 0, Math.max(0, Wh - winH));

  for (let ry = 0; ry < h; ry++) {
    for (let rx = 0; rx < w; rx++) {
      const nx = minX + Math.round(rx * (winW - 1) / Math.max(1, (w - 1)));
      const ny = minY + Math.round(ry * (winH - 1) / Math.max(1, (h - 1)));
      out[ry][rx] = world.map[ny][nx];
    }
  }
  return out;
}

function countBiomes(sample) {
  const WT = World.TILES;
  const counts = {
    [WT.WATER]: 0, [WT.RIVER]: 0, [WT.BEACH]: 0,
    [WT.SWAMP]: 0, [WT.FOREST]: 0, [WT.GRASS]: 0,
    [WT.MOUNTAIN]: 0, [WT.DESERT]: 0, [WT.SNOW]: 0,
    [WT.TOWN]: 0, [WT.DUNGEON]: 0
  };
  for (let y = 0; y < sample.length; y++) {
    const row = sample[y] || [];
    for (let x = 0; x < row.length; x++) {
      const t = row[x];
      if (typeof counts[t] === "number") counts[t] += 1;
    }
  }
  const total = sample.length * (sample[0] ? sample[0].length : 0);
  return { counts, total };
}

// Add small ponds to otherwise uniform regions (grass/forest dominated),
// and add beach shorelines near any water.
function addMinorWaterAndBeaches(sample) {
  const WT = World.TILES;
  const h = sample.length, w = sample[0] ? sample[0].length : 0;
  if (!w || !h) return;

  const { counts, total } = countBiomes(sample);
  const waterTiles = (counts[WT.WATER] || 0) + (counts[WT.RIVER] || 0);
  const grassTiles = (counts[WT.GRASS] || 0);
  const forestTiles = (counts[WT.FOREST] || 0);

  // Inject a few ponds if no water and dominated by grass/forest
  if (waterTiles < Math.max(1, Math.floor(total * 0.01)) && (grassTiles + forestTiles) > Math.floor(total * 0.65)) {
    const ponds = Math.floor(Math.random() * 3); // 0..2 small ponds
    for (let p = 0; p < ponds; p++) {
      const cx = clamp((Math.random() * w) | 0, 2, w - 3);
      const cy = clamp((Math.random() * h) | 0, 2, h - 3);
      const rx = 2 + ((Math.random() * 2) | 0);
      const ry = 1 + ((Math.random() * 2) | 0);
      for (let dy = -ry; dy <= ry; dy++) {
        for (let dx = -rx; dx <= rx; dx++) {
          const nx = cx + dx, ny = cy + dy;
          if (nx < 0 || ny < 0 || nx >= w || ny >= h) continue;
          const e = (dx * dx) / (rx * rx) + (dy * dy) / (ry * ry);
          if (e <= 1.0) {
            sample[ny][nx] = WT.WATER;
          }
        }
      }
    }
  }

  // Shoreline pass: convert tiles adjacent to water into BEACH to reflect coastlines
  for (let y = 0; y < h; y++) {
    for (let x = 0; x < w; x++) {
      const t = sample[y][x];
      if (t === WT.WATER) continue;
      let nearWater = false;
      for (let dy = -1; dy <= 1 && !nearWater; dy++) {
        for (let dx = -1; dx <= 1 && !nearWater; dx++) {
          if (!dx && !dy) continue;
          const nx = x + dx, ny = y + dy;
          if (nx < 0 || ny < 0 || nx >= w || ny >= h) continue;
          const nt = sample[ny][nx];
          if (nt === WT.WATER || nt === WT.RIVER) nearWater = true;
        }
      }
      if (nearWater && (t === WT.GRASS || t === WT.FOREST)) {
        sample[y][x] = WT.BEACH;
      }
    }
  }
}

// Collect the set of immediate neighboring tiles around the player (8-neighborhood).
function collectNeighborSet(world, px, py) {
  const Ww = world.width || (world.map[0] ? world.map[0].length : 0);
  const Wh = world.height || world.map.length;
  const set = new Set();
  const counts = new Map();
  for (let dy = -1; dy <= 1; dy++) {
    for (let dx = -1; dx <= 1; dx++) {
      if (dx === 0 && dy === 0) continue;
      const nx = px + dx, ny = py + dy;
      if (nx < 0 || ny < 0 || nx >= Ww || ny >= Wh) continue;
      const t = world.map[ny][nx];
      set.add(t);
      counts.set(t, (counts.get(t) || 0) + 1);
    }
  }
  return { set, counts };
}

function choosePrimaryTile(counts, fallback) {
  let bestTile = fallback;
  let bestCount = -1;
  for (const [tile, cnt] of counts.entries()) {
    if (cnt > bestCount) { bestCount = cnt; bestTile = tile; }
  }
  return bestTile;
}

// Filter a sampled region to only use tiles present in neighborSet; replace others with primaryTile.
function filterSampleByNeighborSet(sample, neighborSet, primaryTile) {
  for (let y = 0; y < sample.length; y++) {
    const row = sample[y] || [];
    for (let x = 0; x < row.length; x++) {
      const t = row[x];
      if (!neighborSet.has(t)) {
        row[x] = primaryTile;
      }
    }
  }
}

// Determine predominant tile for each cardinal direction relative to the player.
// N considers (px-1,py-1), (px,py-1), (px+1,py-1); S considers row y+1; W/E consider columns x-1/x+1.
function computeCardinalTiles(world, px, py) {
  const Ww = world.width || (world.map[0] ? world.map[0].length : 0);
  const Wh = world.height || world.map.length;

  function predominant(list) {
    const m = new Map();
    for (const t of list) m.set(t, (m.get(t) || 0) + 1);
    let best = null, bestCnt = -1;
    for (const [t, cnt] of m.entries()) {
      if (cnt > bestCnt) { best = t; bestCnt = cnt; }
    }
    return best;
  }

  const northList = [];
  for (let dx = -1; dx <= 1; dx++) {
    const nx = px + dx, ny = py - 1;
    if (nx >= 0 && ny >= 0 && nx < Ww && ny < Wh) northList.push(world.map[ny][nx]);
  }
  const southList = [];
  for (let dx = -1; dx <= 1; dx++) {
    const nx = px + dx, ny = py + 1;
    if (nx >= 0 && ny >= 0 && nx < Ww && ny < Wh) southList.push(world.map[ny][nx]);
  }
  const westList = [];
  for (let dy = -1; dy <= 1; dy++) {
    const nx = px - 1, ny = py + dy;
    if (nx >= 0 && ny >= 0 && nx < Ww && ny < Wh) westList.push(world.map[ny][nx]);
  }
  const eastList = [];
  for (let dy = -1; dy <= 1; dy++) {
    const nx = px + 1, ny = py + dy;
    if (nx >= 0 && ny >= 0 && nx < Ww && ny < Wh) eastList.push(world.map[ny][nx]);
  }

  return {
    N: northList.length ? predominant(northList) : null,
    S: southList.length ? predominant(southList) : null,
    W: westList.length ? predominant(westList) : null,
    E: eastList.length ? predominant(eastList) : null,
  };
}

// Orient the region sample so that cardinal biomes appear toward their respective edges.
// Top band -> N tile, bottom band -> S tile, left band -> W tile, right band -> E tile.
function orientSampleByCardinals(sample, cardinals, edgeFrac = 0.33) {
  const h = sample.length, w = sample[0] ? sample[0].length : 0;
  if (!w || !h) return;
  const topH = Math.max(1, Math.floor(h * edgeFrac));
  const botH = Math.max(1, Math.floor(h * edgeFrac));
  const leftW = Math.max(1, Math.floor(w * edgeFrac));
  const rightW = Math.max(1, Math.floor(w * edgeFrac));

  // Top band (north)
  if (cardinals.N != null) {
    for (let y = 0; y < topH; y++) {
      const row = sample[y];
      for (let x = 0; x < w; x++) {
        row[x] = cardinals.N;
      }
    }
  }

  // Bottom band (south)
  if (cardinals.S != null) {
    for (let y = h - botH; y < h; y++) {
      const row = sample[y];
      for (let x = 0; x < w; x++) {
        row[x] = cardinals.S;
      }
    }
  }

  // Left band (west)
  if (cardinals.W != null) {
    for (let y = 0; y < h; y++) {
      const row = sample[y];
      for (let x = 0; x < leftW; x++) {
        row[x] = cardinals.W;
      }
    }
  }

  // Right band (east)
  if (cardinals.E != null) {
    for (let y = 0; y < h; y++) {
      const row = sample[y];
      for (let x = w - rightW; x < w; x++) {
        row[x] = cardinals.E;
      }
    }
  }
}



export function open(ctx, size) {
  if (!ctx || ctx.mode !== "world" || !ctx.world || !ctx.world.map) return false;
  // Only allow from walkable, non-town, non-dungeon tiles
  const WT = World.TILES;
  const tile = ctx.world.map[ctx.player.y][ctx.player.x];
  if (tile === WT.TOWN || tile === WT.DUNGEON) return false;
  const isWalkable = (typeof World.isWalkable === "function") ? World.isWalkable(tile) : true;
  if (!isWalkable) return false;

  const width = clamp((size && size.width) || DEFAULT_WIDTH, 12, 80);
  const height = clamp((size && size.height) || DEFAULT_HEIGHT, 8, 60);

  // Build local sample reflecting biomes near the player.
  let sample = buildLocalDownscaled(ctx.world, ctx.player.x | 0, ctx.player.y | 0, width, height);

  // Restrict the region map to only the immediate neighbor biomes around the player (+ current tile).
  const playerTile = tile;
  const { set: neighborSet, counts: neighborCounts } = collectNeighborSet(ctx.world, ctx.player.x | 0, ctx.player.y | 0);
  neighborSet.add(playerTile);
  const primaryTile = choosePrimaryTile(neighborCounts, playerTile);
  filterSampleByNeighborSet(sample, neighborSet, primaryTile);

  // Orient biomes by cardinal direction: if mountains are north in overworld, show mountains toward the top, etc.
  const cardinals = computeCardinalTiles(ctx.world, ctx.player.x | 0, ctx.player.y | 0);
  orientSampleByCardinals(sample, cardinals, 0.33);

  // Enhance per rules: minor water ponds in uniform grass/forest and shoreline beaches near water
  addMinorWaterAndBeaches(sample);
<<<<<<< HEAD
  
=======
>>>>>>> 1e555d9c

  const exitNorth = { x: (width / 2) | 0, y: 0 };
  const exitSouth = { x: (width / 2) | 0, y: height - 1 };
  const exitWest = { x: 0, y: (height / 2) | 0 };
  const exitEast = { x: width - 1, y: (height / 2) | 0 };

  // Choose spawn exit closest to the player's overworld position relative to world edges
  const worldW = (ctx.world && (ctx.world.width || (ctx.world.map[0] ? ctx.world.map[0].length : 0))) || 0;
  const worldH = (ctx.world && (ctx.world.height || ctx.world.map.length)) || 0;
  const dNorth = ctx.player.y | 0;
  const dSouth = Math.max(0, (worldH - 1) - (ctx.player.y | 0));
  const dWest = ctx.player.x | 0;
  const dEast = Math.max(0, (worldW - 1) - (ctx.player.x | 0));
  let spawnExit = exitNorth;
  const minD = Math.min(dNorth, dSouth, dWest, dEast);
  if (minD === dSouth) spawnExit = exitSouth;
  else if (minD === dWest) spawnExit = exitWest;
  else if (minD === dEast) spawnExit = exitEast;

  ctx.region = {
    width,
    height,
    map: sample,
    cursor: { x: spawnExit.x | 0, y: spawnExit.y | 0 },
    exitTiles: [exitNorth, exitSouth, exitWest, exitEast],
    enterWorldPos: { x: ctx.player.x, y: ctx.player.y },
    _prevLOS: ctx.los || null,
  };

  // Region behaves like a normal mode: use region map as active map and player follows cursor
  ctx.map = sample;
  // Initialize FOV memory and visibility (unseen by default; recomputeFOV will fill visible)
  ctx.seen = Array.from({ length: height }, () => Array(width).fill(false));
  ctx.visible = Array.from({ length: height }, () => Array(width).fill(false));
  // Move player to region cursor (camera centers on player)
  ctx.player.x = ctx.region.cursor.x | 0;
  ctx.player.y = ctx.region.cursor.y | 0;

  // Override LOS transparency in region mode without mutating the original LOS object:
  // mountains block FOV, other biomes are transparent. Preserve hasLOS if present.
  try {
    const WT2 = World.TILES;
    const prevLOS = ctx.los || null;
    const prevTileTransparent = prevLOS && typeof prevLOS.tileTransparent === "function" ? prevLOS.tileTransparent : null;
    ctx.region._prevLOS = prevLOS;
    ctx.region._prevTileTransparent = prevTileTransparent;

    const regionLOS = {
      tileTransparent: (c, x, y) => {
        const rows = c.map.length;
        const cols = rows ? (c.map[0] ? c.map[0].length : 0) : 0;
        if (x < 0 || y < 0 || x >= cols || y >= rows) return false;
        const t = c.map[y][x];
        // Prefer tiles.json properties if present
        const td = getTileDef("region", t);
        if (td && td.properties && typeof td.properties.blocksFOV === "boolean") {
          return !td.properties.blocksFOV;
        }
        // Fallback: mountains block FOV
<<<<<<< HEAD
        if (WT2 && t === WT2.MOUNTAIN) return false;
=======
        if (WT2 && (t === WT2.MOUNTAIN)) return false;
>>>>>>> 1e555d9c
        return true;
      },
    };
    // Preserve hasLOS pass-through if the previous LOS provided it
    if (prevLOS && typeof prevLOS.hasLOS === "function") {
      regionLOS.hasLOS = (c, x0, y0, x1, y1) => prevLOS.hasLOS(c, x0, y0, x1, y1);
    }
    ctx.los = regionLOS;
  } catch (_) {}

  ctx.mode = "region";
  try { typeof ctx.updateCamera === "function" && ctx.updateCamera(); } catch (_) {}
  try { typeof ctx.recomputeFOV === "function" && ctx.recomputeFOV(); } catch (_) {}
  try { ctx.updateUI && ctx.updateUI(); } catch (_) {}
  try { ctx.requestDraw && ctx.requestDraw(); } catch (_) {}
  if (ctx.log) ctx.log("Region map opened. Move with arrows. Press G on an orange edge tile to close.", "info");
  return true;
}

export function close(ctx) {
  if (!ctx || ctx.mode !== "region") return false;
  // Restore world view and player position at the exact coordinates where G was pressed
  const pos = ctx.region && ctx.region.enterWorldPos ? ctx.region.enterWorldPos : null;
  // Restore previous LOS transparency (object and original function) to avoid breaking dungeon FOV.
  try {
    const prevLOS = ctx.region && ctx.region._prevLOS ? ctx.region._prevLOS : null;
    const prevTileTransparent = ctx.region && ctx.region._prevTileTransparent ? ctx.region._prevTileTransparent : null;
    if (prevLOS) {
      // If we accidentally mutated the original object earlier, ensure its tileTransparent is restored.
      if (ctx.los === prevLOS && prevTileTransparent) {
        try { ctx.los.tileTransparent = prevTileTransparent; } catch (_) {}
      } else {
        ctx.los = prevLOS;
        if (prevTileTransparent && ctx.los) {
          try { ctx.los.tileTransparent = prevTileTransparent; } catch (_) {}
        }
      }
    } else {
      // No previous LOS; remove the region-specific LOS to allow default behavior.
      try { delete ctx.los; } catch (_) { ctx.los = null; }
    }
  } catch (_) {}
  ctx.mode = "world";
  // Restore active map to world
  if (ctx.world && ctx.world.map) {
    ctx.map = ctx.world.map;
    const rows = ctx.map.length;
    const cols = rows ? (ctx.map[0] ? ctx.map[0].length : 0) : 0;
    // Reveal world fully
    ctx.seen = Array.from({ length: rows }, () => Array(cols).fill(true));
    ctx.visible = Array.from({ length: rows }, () => Array(cols).fill(true));
  }
  if (pos) {
    ctx.player.x = pos.x | 0;
    ctx.player.y = pos.y | 0;
  }
  try { typeof ctx.updateCamera === "function" && ctx.updateCamera(); } catch (_) {}
  try { typeof ctx.recomputeFOV === "function" && ctx.recomputeFOV(); } catch (_) {}
  try { ctx.updateUI && ctx.updateUI(); } catch (_) {}
  try { ctx.requestDraw && ctx.requestDraw(); } catch (_) {}
  if (ctx.log) ctx.log("Region map closed.", "info");
  return true;
}

export function tryMove(ctx, dx, dy) {
  if (!ctx || ctx.mode !== "region" || !ctx.region) return false;
  const cur = ctx.region.cursor || { x: 0, y: 0 };
  const w = ctx.region.width | 0, h = ctx.region.height | 0;
  const nx = clamp(cur.x + (dx | 0), 0, w - 1);
  const ny = clamp(cur.y + (dy | 0), 0, h - 1);
  if (nx === cur.x && ny === cur.y) return false;

  // Respect overworld walkability (water/river/mountain are not walkable)
  const row = ctx.region.map[ny] || [];
  const tile = row[nx];
  let walkable = true;
  try {
    const WT = World.TILES;
    const isWalkableWorld = (typeof World.isWalkable === "function") ? World.isWalkable : null;
    walkable = isWalkableWorld ? !!isWalkableWorld(tile) : (WT ? (tile !== WT.WATER && tile !== WT.RIVER && tile !== WT.MOUNTAIN) : true);
  } catch (_) {}

  if (!walkable) {
    try { ctx.requestDraw && ctx.requestDraw(); } catch (_) {}
    return false;
  }

  ctx.region.cursor = { x: nx, y: ny };
  ctx.player.x = nx; ctx.player.y = ny;

  try { typeof ctx.updateCamera === "function" && ctx.updateCamera(); } catch (_) {}
  try { typeof ctx.turn === "function" && ctx.turn(); } catch (_) {}
  return true;
}

export function onAction(ctx) {
  if (!ctx || ctx.mode !== "region" || !ctx.region) return false;
  const { cursor, exitTiles } = ctx.region;
  const onExit = exitTiles.some(e => e.x === cursor.x && e.y === cursor.y);
  if (onExit) {
    close(ctx);
    return true;
  }
  if (ctx.log) ctx.log("Move to an orange edge tile and press G to close the Region map.", "info");
  return true;
}

export function tick(ctx) { return true; }

// Back-compat: attach to window
if (typeof window !== "undefined") {
  window.RegionMapRuntime = { open, close, tryMove, onAction, tick };
}

// Back-compat: attach to window
if (typeof window !== "undefined") {
  window.RegionMapRuntime = { open, close, tryMove, onAction, tick };
}<|MERGE_RESOLUTION|>--- conflicted
+++ resolved
@@ -297,10 +297,7 @@
 
   // Enhance per rules: minor water ponds in uniform grass/forest and shoreline beaches near water
   addMinorWaterAndBeaches(sample);
-<<<<<<< HEAD
-  
-=======
->>>>>>> 1e555d9c
+
 
   const exitNorth = { x: (width / 2) | 0, y: 0 };
   const exitSouth = { x: (width / 2) | 0, y: height - 1 };
@@ -360,11 +357,7 @@
           return !td.properties.blocksFOV;
         }
         // Fallback: mountains block FOV
-<<<<<<< HEAD
-        if (WT2 && t === WT2.MOUNTAIN) return false;
-=======
         if (WT2 && (t === WT2.MOUNTAIN)) return false;
->>>>>>> 1e555d9c
         return true;
       },
     };
